--- conflicted
+++ resolved
@@ -19,7 +19,6 @@
 LICENSE: moldesign/utils/docparsers/sphinxlicense
 WEBSITE: http://sphinx-doc.org
 
-<<<<<<< HEAD
 
        Python
 --------------------------------
@@ -30,7 +29,8 @@
 DESCRIPTION: unmodified copy of the pure-python `methodcaller` class
 LICENSE: moldesign/external/licenses/python
 WEBSITE: https://www.python.org
-=======
+
+
    Versioneer
 -------------------------
 By Brian Warner
@@ -39,5 +39,4 @@
 LICENSE: To make Versioneer easier to embed, all its code is dedicated to the public domain.
 The _version.py that it creates is also in the public domain. Specifically, both are released
 under the Creative Commons "Public Domain Dedication" license (CC0-1.0), as described in
-https://creativecommons.org/publicdomain/zero/1.0/ 
->>>>>>> 3750ae8d
+https://creativecommons.org/publicdomain/zero/1.0/ 
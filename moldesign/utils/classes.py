--- conflicted
+++ resolved
@@ -106,12 +106,6 @@
         self._od = collections.OrderedDict(*args, **kwargs)
         self._init = True
 
-<<<<<<< HEAD
-    def __getattr__(self, item):
-        """ delegates to __dict__ methods
-        """
-        return getattr(self.__dict__, item)
-=======
     def __delattr__(self, item):
         if not self.__dict__.get('_init', False):
             super().__delattr__(item)
@@ -120,7 +114,6 @@
                 del self._od[item]
             except KeyError:
                 raise AttributeError()
->>>>>>> eead47de
 
     def __delitem__(self, key):
         if not self.__dict__.get('_init', False):

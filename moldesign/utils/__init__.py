# Copyright 2017 Autodesk Inc.
#
# Licensed under the Apache License, Version 2.0 (the "License");
# you may not use this file except in compliance with the License.
# You may obtain a copy of the License at
#
#     http://www.apache.org/licenses/LICENSE-2.0
#
# Unless required by applicable law or agreed to in writing, software
# distributed under the License is distributed on an "AS IS" BASIS,
# WITHOUT WARRANTIES OR CONDITIONS OF ANY KIND, either express or implied.
# See the License for the specific language governing permissions and
# limitations under the License.
<<<<<<< HEAD
from __future__ import absolute_import

from .exportall import *
=======
from .exportutils import *
>>>>>>> eead47de
from . import docparsers
from .callsigs import *
from .descriptors import *
from .classes import *
from .databases import *
from .utils import *
from .numerical import *
<<<<<<< HEAD
from .json_extension import *
=======
>>>>>>> eead47de
<|MERGE_RESOLUTION|>--- conflicted
+++ resolved
@@ -11,13 +11,9 @@
 # WITHOUT WARRANTIES OR CONDITIONS OF ANY KIND, either express or implied.
 # See the License for the specific language governing permissions and
 # limitations under the License.
-<<<<<<< HEAD
 from __future__ import absolute_import
 
-from .exportall import *
-=======
 from .exportutils import *
->>>>>>> eead47de
 from . import docparsers
 from .callsigs import *
 from .descriptors import *
@@ -25,7 +21,4 @@
 from .databases import *
 from .utils import *
 from .numerical import *
-<<<<<<< HEAD
-from .json_extension import *
-=======
->>>>>>> eead47de
+from .json_extension import *
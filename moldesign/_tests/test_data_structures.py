""" Test various functionalities around data structure consistency
"""
import pickle

import moldesign.exceptions
import moldesign.molecules.atomcollections
import moldesign.utils.classes

from .object_fixtures import *


def test_h2_protected_atom_arrays(h2):
    atom1, atom2 = h2.atoms
    with pytest.raises(TypeError):
        atom1.position = 'airplane'
    with pytest.raises(u.DimensionalityError):
        atom1.momentum = 3.0 * u.femtoseconds
    with pytest.raises(ValueError):
        atom2.position = np.array([1.0, 2.0]) * u.angstrom
    atom2.position = 4.0 * u.ureg.meters
    assert atom2.x == atom2.y == atom2.z == 4.0 * u.ureg.meters


def test_h2_hierarchy(h2):
    assert len(h2.residues) == 1
    assert len(h2.chains) == 1
    chain = h2.chains.__iter__().next()
    res = h2.residues.__iter__().next()
    atom1, atom2 = h2.atoms
    assert h2 == atom1.molecule == atom2.molecule == chain.molecule == res.molecule
    assert chain == atom1.chain == atom2.chain
    assert res == atom1.residue == atom2.residue


def test_h2_array_link(h2):
    atom1, atom2 = h2.atoms
    atom2.momentum[1] = 3.0*u.default.momentum
    h2.positions[0, 1] = 0.1*u.angstrom
    assert atom1.index == 0 and atom2.index == 1
    assert atom1.y == 0.1*u.angstrom
    assert h2.momenta[1, 1] == 3.0*u.default.momentum
    assert h2.atoms[1].py == 3.0*u.default.momentum


def test_h2_harmonic_oscillator(h2_harmonic):
    mol = h2_harmonic
    atoms = h2_harmonic.atoms
    atoms[0].x = -1.0*u.angstrom
    atoms[1].x = 0.0*u.angstrom
    atoms[1].y = 0.3 * u.angstrom
    e1 = mol.calc_potential_energy()
    f1 = mol.forces[0,0]
    atoms[0].x = 1.0*u.angstrom
    f2 = mol.calc_forces()[0,0]
    e2 = mol.potential_energy

    assert e1 == e2 == 0.5*u.kcalpermol
    force_units = u.kcalpermol/u.angstrom
    assert abs(f1 + f2).value_in(force_units) < 1e-14
    assert abs(f1 - 1.0*force_units).value_in(force_units) < 1e-14


def test_h2_cache_flush(h2_harmonic):
    h2 = h2_harmonic
    pe = h2.calc_potential_energy()
    f = h2.forces
    h2.atoms[0].x += 0.1285*u.ang
    pe2 = h2.calc_potential_energy()
    f2 = h2.forces
    assert pe != pe2
    assert not np.array_equal(f, f2)


def test_h2_not_calculated_yet(h2_harmonic):
    h2_harmonic.calculate()
    h2_harmonic.atoms[1].x += 0.3*u.ang
    with pytest.raises(moldesign.exceptions.NotCalculatedError):
        h2_harmonic.forces
    with pytest.raises(moldesign.exceptions.NotCalculatedError):
        h2_harmonic.potential_energy


def h2_properties_raises_not_calculated_yet(h2_harmonic):
    h2_harmonic.calculate()
    h2_harmonic.atoms[1].x += 0.3*u.ang
    with pytest.raises(moldesign.exceptions.NotCalculatedError):
        h2_harmonic.properties.forces
    with pytest.raises(moldesign.exceptions.NotCalculatedError):
        h2_harmonic.properties.potential_energy


<<<<<<< HEAD
@typedfixture('submolecule')
def copy_atoms_from_h2_harmonic(h2_harmonic):
    atoms = h2_harmonic.atoms.copy()
    return atoms


@typedfixture('molecule')
def h2_harmonic_thats_been_copied(h2_harmonic):
    temp = mdt.Molecule(h2_harmonic)
    return h2_harmonic


def test_copying_doesnt_corrupt_original_h2_harmonic(h2_harmonic):
    mol = h2_harmonic
    integ = mol.integrator
    model = mol.energy_model
    residue = mol.residues[0]
    chain = list(mol.chains)[0]
    m2 = mdt.Molecule(mol)
    assert integ is mol.integrator
    assert model is mol.energy_model
    assert len(mol.chains) == 1
    assert len(mol.residues) == 1
    assert residue == mol.residues[0]
    assert chain == list(mol.chains)[0]


def test_atoms_copied_from_h2_harmonic(copy_atoms_from_h2_harmonic, h2_harmonic):
    atoms = copy_atoms_from_h2_harmonic
    atom = atoms[0]
    assert atom.molecule is None
    assert atom.residue is not h2_harmonic.atoms[0].residue
    assert atom.chain is not h2_harmonic.atoms[0].chain
    assert atoms[0].residue is atoms[1].residue
    assert atoms[0].chain is atoms[1].chain


@typedfixture('submolecule')
def h2_harmonic_atoms(h2_harmonic):
    return h2_harmonic.atoms
=======
def test_h2_calculation_caching(h2_harmonic):
    h2 = h2_harmonic
    h2.properties = mdt.MolecularProperties(h2)
    true_energy = h2.calc_potential_energy()
    assert 'potential_energy' in h2.properties
    assert 'forces' in h2.properties
    h2.potential_energy
    h2.forces
    h2.properties['potential_energy'] = 'banana'
    assert h2.potential_energy == h2.calc_potential_energy() == 'banana'
    props = h2.calculate()
    assert props.potential_energy == h2.potential_energy == h2.calc_potential_energy() == 'banana'
    props2 = h2.calculate(use_cache=False)
    assert props2.potential_energy == h2.potential_energy == true_energy
    assert h2.calc_potential_energy() == true_energy
>>>>>>> 3ea85bff


def test_h2_traj_energies(h2_trajectory):
    traj = h2_trajectory
    assert (np.abs(traj.positions[0,0]) <= 1.0 * u.angstrom).all()
    assert (traj.potential_energy <= 4.0 * u.kcalpermol).all()


@pytest.mark.parametrize('molkey', registered_types['molecule'])
def test_molecule_atom_hierarchy(molkey, request):
    mol = request.getfuncargvalue(molkey)
    all_residues = set(mol.residues)
    all_chains = set(mol.chains)

    residues_from_atoms = set()
    chains_from_atoms = set()
    for iatom, atom in enumerate(mol.atoms):
        assert atom.index == iatom
        assert atom.molecule is mol
        assert atom.residue in all_residues
        assert atom.chain in all_chains
        residues_from_atoms.add(atom.residue)
        chains_from_atoms.add(atom.chain)
    assert residues_from_atoms == all_residues
    assert chains_from_atoms == all_chains


@pytest.mark.parametrize('molkey', registered_types['molecule'])
def test_molecule_residue_hierarchy(molkey, request):
    mol = request.getfuncargvalue(molkey)
    all_atoms = set(mol.atoms)
    all_residues = set(mol.residues)
    all_chains = set(mol.chains)

    assert len(all_residues) == len(mol.residues)
    atoms_in_residues = set()
    chains_from_residues = set()
    assert len(all_atoms) == mol.num_atoms == len(mol.atoms)

    for residue in mol.residues:
        assert residue.molecule is mol
        chains_from_residues.add(residue.chain)
        for atom in residue.iteratoms():
            assert atom not in atoms_in_residues, 'Atom in more than 1 residue'
            atoms_in_residues.add(atom)
            assert atom in all_atoms
            assert atom.residue is residue
            assert residue.chain in all_chains

    assert chains_from_residues == all_chains
    assert atoms_in_residues == all_atoms


@pytest.mark.parametrize('molkey', registered_types['molecule'])
def test_molecule_chain_hierarchy(molkey, request):
    mol = request.getfuncargvalue(molkey)
    all_residues = set(mol.residues)
    all_chains = set(mol.chains)

    assert len(all_chains) == len(mol.chains)
    residues_from_chains = set()

    for chain in mol.chains:
        assert chain.molecule is mol
        for residue in chain:
            assert residue not in residues_from_chains, 'Residue in more than 1 chain'
            residues_from_chains.add(residue)
            assert residue in all_residues
            assert residue.molecule is mol
            assert residue.chain is chain

    assert residues_from_chains == all_residues


@pytest.mark.parametrize('molkey', registered_types['molecule'])
def test_molecule_bonds(molkey, request):
    mol = request.getfuncargvalue(molkey)
    all_atoms = set(mol.atoms)
    for atom in all_atoms:
        if atom not in mol.bond_graph:
            assert not atom.bond_graph
            continue
        bonds = mol.bond_graph[atom]
        assert atom.bond_graph == bonds
        for nbr in bonds:
            assert nbr.bond_graph[atom] == atom.bond_graph[nbr]


@pytest.mark.parametrize('molkey', registered_types['molecule'])
def test_molecule_types(molkey, request):
    mol = request.getfuncargvalue(molkey)
    assert issubclass(type(mol.atoms), moldesign.molecules.atomcollections.AtomList)
    for atom in mol.atoms:
        assert issubclass(type(atom), mdt.Atom)
    for residue in mol.residues:
        assert issubclass(type(residue), mdt.Residue)


@pytest.mark.parametrize('objkey', all_objects)
def test_pickling(objkey, request):
    obj = request.getfuncargvalue(objkey)
    for iprotocol in (0,1,2):
        x = pickle.dumps(obj, protocol=iprotocol)
        y = pickle.loads(x)
        assert type(y) == type(obj)


@pytest.mark.parametrize('objkey', registered_types['equality'])
def test_pickled_equality(objkey, request):
    obj = request.getfuncargvalue(objkey)

    for iprotocol in (0,1,2):
        x = pickle.dumps(obj, protocol=iprotocol)
        y = pickle.loads(x)
        assert type(y) == type(obj)
        try:
            assert y == obj
        except ValueError:
            assert (y == obj).all()

<|MERGE_RESOLUTION|>--- conflicted
+++ resolved
@@ -89,48 +89,6 @@
         h2_harmonic.properties.potential_energy
 
 
-<<<<<<< HEAD
-@typedfixture('submolecule')
-def copy_atoms_from_h2_harmonic(h2_harmonic):
-    atoms = h2_harmonic.atoms.copy()
-    return atoms
-
-
-@typedfixture('molecule')
-def h2_harmonic_thats_been_copied(h2_harmonic):
-    temp = mdt.Molecule(h2_harmonic)
-    return h2_harmonic
-
-
-def test_copying_doesnt_corrupt_original_h2_harmonic(h2_harmonic):
-    mol = h2_harmonic
-    integ = mol.integrator
-    model = mol.energy_model
-    residue = mol.residues[0]
-    chain = list(mol.chains)[0]
-    m2 = mdt.Molecule(mol)
-    assert integ is mol.integrator
-    assert model is mol.energy_model
-    assert len(mol.chains) == 1
-    assert len(mol.residues) == 1
-    assert residue == mol.residues[0]
-    assert chain == list(mol.chains)[0]
-
-
-def test_atoms_copied_from_h2_harmonic(copy_atoms_from_h2_harmonic, h2_harmonic):
-    atoms = copy_atoms_from_h2_harmonic
-    atom = atoms[0]
-    assert atom.molecule is None
-    assert atom.residue is not h2_harmonic.atoms[0].residue
-    assert atom.chain is not h2_harmonic.atoms[0].chain
-    assert atoms[0].residue is atoms[1].residue
-    assert atoms[0].chain is atoms[1].chain
-
-
-@typedfixture('submolecule')
-def h2_harmonic_atoms(h2_harmonic):
-    return h2_harmonic.atoms
-=======
 def test_h2_calculation_caching(h2_harmonic):
     h2 = h2_harmonic
     h2.properties = mdt.MolecularProperties(h2)
@@ -146,7 +104,6 @@
     props2 = h2.calculate(use_cache=False)
     assert props2.potential_energy == h2.potential_energy == true_energy
     assert h2.calc_potential_energy() == true_energy
->>>>>>> 3ea85bff
 
 
 def test_h2_traj_energies(h2_trajectory):

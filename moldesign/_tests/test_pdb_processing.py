--- conflicted
+++ resolved
@@ -123,19 +123,18 @@
     assert list(contents.keys())[0] == '941'
 
 
-<<<<<<< HEAD
 def test_single_chain_2p8w():
     mol = mdt.read(get_data_path('2p8w.cif.bz2'))
     assert mol.num_chains == 3
     assert mol.chains['C'].num_residues == 1
     assert mol.chains['C'].residues['GNP843'].num_atoms == 32
-=======
+
+    
 def test_missing_atoms_3b5x():
     mol = mdt.read(get_data_path('3b5x.cif.bz2'))
     assert mol.num_chains == 2
     assert mol.num_atoms == 1144
     assert mol.num_residues == 1144
->>>>>>> 5cbeab2a
 
 
 MISSINGRES_2JAJ = [('A', 'GLY', -4), ('A', 'PRO', -3), ('A', 'LEU', -2), ('A', 'GLY', -1),

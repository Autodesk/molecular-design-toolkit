# Copyright 2016 Autodesk Inc.
#
# Licensed under the Apache License, Version 2.0 (the "License");
# you may not use this file except in compliance with the License.
# You may obtain a copy of the License at
#
#     http://www.apache.org/licenses/LICENSE-2.0
#
# Unless required by applicable law or agreed to in writing, software
# distributed under the License is distributed on an "AS IS" BASIS,
# WITHOUT WARRANTIES OR CONDITIONS OF ANY KIND, either express or implied.
# See the License for the specific language governing permissions and
# limitations under the License.
import sys

import IPython.display as dsp
import numpy as np

import moldesign as mdt
from moldesign import units as u
from moldesign import utils
from moldesign.helpers import VolumetricGrid, colormap
from nbmolviz.drivers3d import MolViz_3DMol
from . import toplevel, ColorMixin


# Right now hard-coded to use 3DMol driver - will need to be configurable when there's more than one
# In theory, the only tie to the specific driver should be the class that we inherit from
@toplevel
class GeometryViewer(MolViz_3DMol, ColorMixin):
    """
    Viewer for static and multiple-frame geometries

    :ivar mol: Buckyball molecule
    :type mol: moldesign.Molecule.molecule
    """
    DISTANCE_UNITS = u.angstrom
    HIGHLIGHT_COLOR = '#1FF3FE'
    DEFAULT_COLOR_MAP = colormap
    DEFAULT_WIDTH = 625
    DEFAULT_HEIGHT = 400
    DEF_PADDING = 2.25 * u.angstrom

    def __reduce__(self):
        """prevent these from being pickled for now"""
        return utils.make_none, tuple()

    def __init__(self, mol=None, style=None, display=False, **kwargs):
        """
        TODO: make clickable atoms work with trajectories
        TODO: coloring methods

        Args:
            mol (moldesign.AtomContainer): Atoms to visualize
        """
        kwargs.setdefault('height', self.DEFAULT_HEIGHT)
        kwargs.setdefault('width', self.DEFAULT_WIDTH)
        super(GeometryViewer, self).__init__(**kwargs)
        self.selection_group = None
        self.selection_id = None
        self.atom_highlights = []
        self.frame_change_callback = None
        self.wfns = []
        self._cached_orbitals = set()
        self._axis_objects = None
        self._frame_positions = []
        self._colored_as = {}
        if mol:
            self.add_molecule(mol)
            self._frame_positions.append(self.get_positions())
            if style is None:
                self.autostyle()
            else:
                self.set_style(style)
        if display: dsp.display(self)

    @property
    def wfn(self):
        return self.wfns[self.current_frame]

    def autostyle(self):
        if self.mol.mass <= 500.0 * u.dalton:
            self.stick()
        else:
            cartoon_atoms = []
            line_atoms = []
            stick_atoms = []
            biochains = set()
            for residue in self.mol.residues:
                if residue.type in ('protein', 'dna', 'rna'):
                    biochains.add(residue.chain)

                if residue.type == 'protein':
                    cartoon_atoms.extend(residue.atoms)
                elif residue.type in ('water', 'solvent'):
                    line_atoms.extend(residue.atoms)
                elif residue.type in ('dna', 'rna') and self.mol.num_atoms > 1000:
                    cartoon_atoms.extend(residue.atoms)
                else:  # includes DNA, RNA if molecule is small enough
                    stick_atoms.extend(residue.atoms)

            if cartoon_atoms:
                self.cartoon(atoms=cartoon_atoms)
                if len(biochains) > 1:
                    self.color_by('chain', atoms=cartoon_atoms)
                else:
                    self.color_by('residue.resname', atoms=cartoon_atoms)
            if line_atoms:
                self.line(atoms=line_atoms)
            if stick_atoms:
                self.stick(atoms=stick_atoms)

        # Deal with unbonded atoms (they only show up in VDW rep)
        if self.mol.num_atoms < 1000:
            lone = [atom for atom in self.mol.atoms if atom.num_bonds == 0]
            if lone:
                self.vdw(atoms=lone, render=False, radius=0.5)

<<<<<<< HEAD
=======
        if render:
            self.render()

>>>>>>> 08a6d1ea
    def show_unbonded(self, radius=0.5):
        lone = [atom for atom in self.mol.atoms if atom.num_bonds == 0]
        if lone: self.vdw(atoms=lone, radius=radius)

    @staticmethod
    def _atoms_to_json(atomlist):
        if hasattr(atomlist, 'iteratoms'):
            idxes = [a.index for a in atomlist.iteratoms()]
        else:
            # TODO: verify that these are actually atoms and not something else with a .index
            idxes = [a.index for a in atomlist]
        atomsel = {'index': idxes}
        return atomsel

    @utils.doc_inherit
    def set_color(self, color, atoms=None, _store=True):
        if _store:
            for atom in utils.if_not_none(atoms, self.mol.atoms):
                self._colored_as[atom] = color
        return super(GeometryViewer, self).set_color(color, atoms=atoms)

    @utils.doc_inherit
    def set_colors(self, colormap, _store=True):
        if _store:
            for color, atoms in colormap.iteritems():
                for atom in atoms:
                    self._colored_as[atom] = color
        return super(GeometryViewer, self).set_colors(colormap)

    @utils.doc_inherit
    def unset_color(self, atoms=None, _store=True):
        if _store:
            for atom in utils.if_not_none(atoms, self.mol.atoms):
                self._colored_as.pop(atom, None)

        result = super(GeometryViewer, self).unset_color(atoms=atoms)
        if self.atom_highlights: self._redraw_highlights()
        return result

    def get_input_file(self):
        if len(self.mol.atoms) <= 250:
            fmt = 'sdf'
        else:
            fmt = 'pdb'
        if not hasattr(self.mol, 'write'):
            writemol = mdt.Molecule(self.mol)
        else:
            writemol = self.mol
        instring = writemol.write(format=fmt)
        return instring, fmt

    def get_positions(self):
        positions = [atom.position.value_in(self.DISTANCE_UNITS).tolist()
                     for atom in self.mol.atoms]
        return positions

    def calc_orb_grid(self, orbname, npts, framenum):
        """ Calculate orbitals on a grid

        Args:
            orbname: Either orbital index (for canonical orbitals) or a tuple ( [orbital type],
               [orbital index] ) where [orbital type] is a keyword (e.g., canonical, natural, nbo,
               ao, etc)
            npts (int): resolution in each dimension of the grid
            framenum (int): wavefunction for which frame number?

        Returns:
            moldesign.viewer.VolumetricGrid: orbital values on a grid
        """
        # NEWFEATURE: limit grid size based on the non-zero atomic centers. Useful for localized
        #    orbitals, which otherwise require high resolution
        try:
            orbtype, orbidx = orbname
        except TypeError:
            orbtype = 'canonical'
            orbidx = orbname

        # self.wfn should already be set to the wfn for the current frame
        orbital = self.wfns[framenum].orbitals[orbtype][orbidx]
        positions = self._frame_positions[framenum]*u.angstrom
        grid = VolumetricGrid(positions,
                              padding=self.DEF_PADDING,
                              npoints=npts)
        coords = grid.xyzlist().reshape(3, grid.npoints ** 3).T
        values = orbital(coords)
        grid.fxyz = values.reshape(npts, npts, npts)

        return grid

    def get_orbnames(self):
        raise NotImplementedError()

    def draw_atom_vectors(self, vecs, rescale_to=1.75,
                          scale_factor=None, opacity=0.85,
                          radius=0.11, **kwargs):
        """
        For displaying atom-centered vector data (e.g., momenta, forces)
        :param rescale_to: rescale to this length (in angstroms) (not used if scale_factor is passed)
        :param scale_factor: Scaling factor for arrows: dimensions of [vecs dimensions] / [length]
        :param kwargs: keyword arguments for self.draw_arrow
        """
        kwargs['radius'] = radius
        kwargs['opacity'] = opacity
        if vecs.shape == (self.mol.ndims,):
            vecs = vecs.reshape(self.mol.num_atoms, 3)
        assert vecs.shape == (self.mol.num_atoms, 3), '`vecs` must be a num_atoms X 3 matrix or' \
                                                      ' 3*num_atoms vector'
        assert not np.allclose(vecs, 0.0), "Input vectors are 0."

        # strip units and scale the vectors appropriately
        if scale_factor is not None:  # scale all arrows by this quantity
            if (u.get_units(vecs)/scale_factor).dimensionless:  # allow implicit scale factor
                scale_factor = scale_factor / self.DISTANCE_UNITS

            vecarray = vecs / scale_factor
            try: arrowvecs = vecarray.value_in(self.DISTANCE_UNITS)
            except AttributeError: arrowvecs = vecarray

        else:  # rescale the maximum length arrow length to rescale_to
            try:
                vecarray = vecs.magnitude
                unit = vecs.getunits()
            except AttributeError:
                vecarray = vecs
                unit = ''
            lengths = np.sqrt((vecarray * vecarray).sum(axis=1))
            scale = (lengths.max() / rescale_to)  # units of [vec units] / angstrom
            if hasattr(scale,'defunits'): scale = scale.defunits()
            arrowvecs = vecarray / scale
            print 'Arrow scale: {q:.3f} {unit} per {native}'.format(q=scale, unit=unit,
                                                                    native=self.DISTANCE_UNITS)
        shapes = []
        for atom, vecarray in zip(self.mol.atoms, arrowvecs):
            if vecarray.norm() < 0.2: continue
            shapes.append(self.draw_arrow(atom.position, vector=vecarray, **kwargs))
        return shapes

    def draw_axis(self, on=True):
        label_kwargs = dict(color='white', opacity=0.4, fontsize=14)
        if on and self._axis_objects is None:
            xarrow = self.draw_arrow([0, 0, 0], [1, 0, 0], color='red')
            xlabel = self.draw_label([1.0, 0.0, 0.0], text='x', **label_kwargs)
            yarrow = self.draw_arrow([0, 0, 0], [0, 1, 0], color='green')
            ylabel = self.draw_label([-0.2, 1, -0.2], text='y', **label_kwargs)
            zarrow = self.draw_arrow([0, 0, 0], [0, 0, 1], color='blue')
            zlabel = self.draw_label([0, 0, 1], text='z', **label_kwargs)
            self._axis_objects = [xarrow, yarrow, zarrow,
                                  xlabel, ylabel, zlabel]

        elif not on and self._axis_objects is not None:
            for arrow in self._axis_objects:
                self.remove(arrow)
            self._axis_objects = None

    def draw_forces(self, **kwargs):
        return self.draw_atom_vectors(self.mol.forces, **kwargs)

    def draw_momenta(self, **kwargs):
        return self.draw_atom_vectors(self.mol.momenta, **kwargs)

    def highlight_atoms(self, atoms=None):
        """

        Args:
            atoms (list[Atoms]): list of atoms to highlight. If None, remove all highlights
        """
        # TODO: Need to handle style changes
        if self.atom_highlights:  # first, unhighlight old highlights
            to_unset = []
            for atom in self.atom_highlights:
                if atom in self._colored_as: self.set_color(atoms=[atom],
                                                            color=self._colored_as[atom],
                                                            _store=False)
                else:
                    to_unset.append(atom)

            if to_unset:
                self.atom_highlights = []
                self.unset_color(to_unset, _store=False)

        self.atom_highlights = utils.if_not_none(atoms, [])
        self._redraw_highlights()

    def _redraw_highlights(self):
        if self.atom_highlights:
            self.set_color(self.HIGHLIGHT_COLOR, self.atom_highlights, _store=False)

    def append_frame(self, positions=None, wfn=None):
        # override base method - we'll handle frames entirely in python
        # this is copied verbatim from molviz, except for the line noted
        if positions is None:
            positions = self.get_positions()

        positions = self._convert_units(positions)
        try:
            positions = positions.tolist()
        except AttributeError:
            pass

        self.num_frames += 1
        self._frame_positions.append(positions)  # only modification from molviz
        self.wfns.append(wfn)
        self.show_frame(self.num_frames - 1)

    @utils.doc_inherit
    def show_frame(self, framenum, _fire_event=True, update_orbitals=True):
        # override base method - we'll handle frames using self.set_positions
        # instead of any built-in handlers
        if framenum != self.current_frame:
            self.set_positions(self._frame_positions[framenum])
            self.current_frame = framenum
            if _fire_event and self.selection_group:
                self.selection_group.update_selections(self, {'framenum': framenum})
            if update_orbitals:
                self.redraw_orbs()

    def handle_selection_event(self, selection):
        """
        Deals with an external selection event
        :param selection:todo
        :return:
        """
        orb_changed = False
        if 'atoms' in selection:
            self.highlight_atoms(selection['atoms'])

        if 'framenum' in selection:
            if self.frame_change_callback is not None:
                self.frame_change_callback(selection['framenum'])
            self.show_frame(selection['framenum'],
                            _fire_event=False,
                            update_orbitals=False)
            orb_changed = True

        if ('orbname' in selection) and (selection['orbname'] != self.current_orbital):
            orb_changed = True
            self.current_orbital = selection['orbname']

        isoval = self.orbital_spec['isoval'] if 'isoval' in self.orbital_spec else None

        if ('orbital_isovalue' in selection) and (
                    selection['orbital_isovalue'] != isoval):
            orb_changed = True
            self.orbital_spec['isoval'] = selection['orbital_isovalue']

        # redraw the orbital if necessary
        if orb_changed:
            self.redraw_orbs()

    def redraw_orbs(self):
        if self.orbital_is_selected:
            self.draw_orbital(self.current_orbital, **self.orbital_spec)

    @property
    def orbital_is_selected(self):
        return self.current_orbital is not None and self.current_orbital[1] is not None

    def _convert_units(self, obj):
        try:
            return obj.value_in(self.DISTANCE_UNITS)
        except AttributeError:
            return obj<|MERGE_RESOLUTION|>--- conflicted
+++ resolved
@@ -116,12 +116,6 @@
             if lone:
                 self.vdw(atoms=lone, render=False, radius=0.5)
 
-<<<<<<< HEAD
-=======
-        if render:
-            self.render()
-
->>>>>>> 08a6d1ea
     def show_unbonded(self, radius=0.5):
         lone = [atom for atom in self.mol.atoms if atom.num_bonds == 0]
         if lone: self.vdw(atoms=lone, radius=radius)

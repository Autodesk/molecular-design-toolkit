--- conflicted
+++ resolved
@@ -269,25 +269,16 @@
     f.seek(0)
 
     try:
-<<<<<<< HEAD
-        newchain_names = set(data['_pdbx_poly_seq_scheme.asym_id']+
-                             data['_pdbx_nonpoly_scheme.asym_id'])
-
+        poly_seq_ids = _aslist(data['_pdbx_poly_seq_scheme.asym_id'])
+        nonpoly_ids = _aslist(data['_pdbx_nonpoly_scheme.asym_id'])
     except KeyError:
         if '_pdbx_poly_seq_scheme.asym_id' in data:
             residue_seq_map = _add_residue_map(data)
         else:
             residue_seq_map = _add_default_residue_map(mol)
-        return mol.copy(name=mol.name,residue_map=residue_seq_map)
-
-=======
-        poly_seq_ids = _aslist(data['_pdbx_poly_seq_scheme.asym_id'])
-        nonpoly_ids = _aslist(data['_pdbx_nonpoly_scheme.asym_id'])
-    except KeyError:
-        return mol.copy(name=mol.name)
+        return mol.copy(name=mol.name, residue_map=residue_seq_map)
 
     newchain_names = set(poly_seq_ids + nonpoly_ids)
->>>>>>> 6900a9c8
     newchains = {name: mdt.Chain(name) for name in newchain_names}
 
     residue_iterator = itertools.chain(
@@ -295,18 +286,10 @@
                 _aslist(data['_pdbx_poly_seq_scheme.pdb_seq_num']),
                 _aslist(data['_pdbx_poly_seq_scheme.pdb_strand_id']),
                 _aslist(data['_pdbx_poly_seq_scheme.asym_id'])),
-
-<<<<<<< HEAD
-            zip(list(data['_pdbx_nonpoly_scheme.mon_id']),
-                list(data['_pdbx_nonpoly_scheme.pdb_seq_num']),
-                list(data['_pdbx_nonpoly_scheme.pdb_strand_id']),
-                list(data['_pdbx_nonpoly_scheme.asym_id'])))
-=======
             zip(_aslist(data['_pdbx_nonpoly_scheme.mon_id']),
                 _aslist(data['_pdbx_nonpoly_scheme.pdb_seq_num']),
                 _aslist(data['_pdbx_nonpoly_scheme.pdb_strand_id']),
                 _aslist(data['_pdbx_nonpoly_scheme.asym_id'])))
->>>>>>> 6900a9c8
 
     reschains = {(rname, ridx, rchain): newchains[chainid]
                  for rname, ridx, rchain, chainid in residue_iterator}
@@ -316,7 +299,6 @@
 
         residue.chain = newchain
 
-<<<<<<< HEAD
     # Add data to map residue numbering between CIF and PDB.
     residue_seq_map = _add_residue_map(data)
 
@@ -374,14 +356,10 @@
             end_seq=end, pdb_begin_seq=pdb_start, pdb_end_seq=pdb_end)
 
     return residue_seq_map
-=======
-    return mdt.Molecule(mol.atoms,
-                        name=mol.name, metadata=mol.metadata)
 
 
 def _aslist(l):
     if isinstance(l, list):
         return l
     else:
-        return [l]
->>>>>>> 6900a9c8
+        return [l]
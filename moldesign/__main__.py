--- conflicted
+++ resolved
@@ -40,17 +40,12 @@
 HOME = os.environ['HOME']
 CONFIG_DIR = os.path.join(HOME, '.moldesign')
 EXAMPLE_DIR_TARGET = os.path.join(os.path.curdir, 'moldesign-examples')
-<<<<<<< HEAD
 MOLDESIGN_SRC = os.path.abspath(os.path.dirname(__file__))
 EXAMPLE_DIR_SRC = unit_def_file = os.path.join(MOLDESIGN_SRC, '_notebooks')
 MDTVERSION = subprocess.check_output(['python', '-c',
                                       "import _version; print _version.get_versions()['version']"],
                                      cwd=MOLDESIGN_SRC).strip()
 VERFILEPATH = os.path.join(EXAMPLE_DIR_TARGET, '.mdtversion')
-=======
-MODULEDIR = os.path.abspath(os.path.dirname(__file__))
-EXAMPLE_DIR_SRC = unit_def_file = os.path.join(MODULEDIR, '_notebooks')
->>>>>>> dce3aef8
 
 
 APPLESCRIPT_INSTALL_DOCKER = ('set response to (display dialog '
@@ -148,7 +143,7 @@
     devpull()
 
     subprocess.check_call('docker-make --all --tag dev'.split(),
-                          cwd=os.path.join(MODULEDIR, '..', 'DockerMakefiles'))
+                          cwd=os.path.join(MOLDESIGN_SRC, '..', 'DockerMakefiles'))
 
 
 def devpull():

# Copyright 2016 Autodesk Inc.
#
# Licensed under the Apache License, Version 2.0 (the "License");
# you may not use this file except in compliance with the License.
# You may obtain a copy of the License at
#
#     http://www.apache.org/licenses/LICENSE-2.0
#
# Unless required by applicable law or agreed to in writing, software
# distributed under the License is distributed on an "AS IS" BASIS,
# WITHOUT WARRANTIES OR CONDITIONS OF ANY KIND, either express or implied.
# See the License for the specific language governing permissions and
# limitations under the License.

import numpy as np

import moldesign as mdt
from moldesign import data, utils
from moldesign import units as u

<<<<<<< HEAD
from . import toplevel, AtomContainer, AtomList, AtomArray, AtomCoordinate, AtomBonds
from .notebook_display import AtomNotebookMixin
=======
from . import toplevel, AtomContainer, AtomList, AtomArray, AtomCoordinate, Bond
from ..display.notebook_mixins import AtomNotebookMixin
>>>>>>> e0b260c4


class AtomPropertyMixin(object):
    """ Functions accessing computed atomic properties.

    Note:
        This is a mixin class designed only to be mixed into the :class:`Atom` class. Routines
        are separated are here for code organization only - they could be included in the main
        Atom class without changing any functionality
    """
    distance = utils.Alias('_container.distance')
    atoms_within = utils.Alias('_container.atoms_within')
    residues_within = utils.Alias('_container.residues_within')

    @utils.args_from(AtomContainer.calc_distance_array)
    def calc_distances(self, *args, **kwargs):
        array = self._container.calc_distance_array(*args, **kwargs)
        return array[0]

    @property
    def _container(self):
        """ AtomContainer: a container with just this atom in it.

        This is a convenience method for accessing to all of the :class:`AtomContainer`'s
        useful methods for dealing with geometry
        """
        return AtomList([self])

    @property
    def ff(self):
        """ moldesign.utils.DotDict: This atom's force field parameters, if available (``None``
        otherwise)
        """
        if self.molecule.ff is None:
            return None
        else:
            return self.molecule.ff.get_atom_terms(self)

    @property
    def basis_functions(self):
        """ List[mdt.orbitals.AtomicBasisFunction]: This atom's basis functions, if available
        (``None`` otherwise)
        """
        if self.molecule is None:
            return None
        try:
            wfn = self.molecule.wfn
        except mdt.exceptions.NotCalculatedError:
            return None

        return wfn.aobasis.on_atom.get(self, [])

    @property
    def properties(self):
        """ moldesign.utils.DotDict: Returns any calculated properties for this atom
        """
        props = utils.DotDict()
        for name, p in self.molecule.properties.iteritems():
            if hasattr(p, 'type') and p.type == 'atomic':
                props[name] = p[self]
        return props



@toplevel
class Atom(AtomPropertyMixin, AtomNotebookMixin):
    """ A data structure representing an atom.

    ``Atom`` objects store information about individual atoms within a larger molecular system,
    providing access to atom-specific geometric, biomolecular, topological and property
    information. Each :class:`Molecule<moldesign.Molecule>` is composed of a list of atoms.

    Atoms can be instantiated directly, but they will generally be created
    automatically as part of molecules.

    Args:
        name (str): The atom's name (if not passed, set to the element name + the atom's index)
        atnum (int): Atomic number (if not passed, determined from element if possible)
        mass (units.Scalar[mass]): The atomic mass (if not passed, set to the most abundant isotopic
            mass)
        residue (moldesign.Residue): biomolecular residue that this atom belongs to
        pdbname (str): name from PDB entry, if applicable
        pdbindex (int): atom serial number in the PDB entry, if applicable
        element (str): Elemental symbol (if not passed, determined from atnum if possible)

    **Atom instance attributes:**

    Attributes:
        name (str): A descriptive name for this atom
        element (str): IUPAC elemental symbol ('C', 'H', 'Cl', etc.)
        index (int): the atom's current index in the molecule
            (``self is self.parent.atoms[ self.index]``)
        atnum (int): atomic number (synonyms: atomic_num)
        mass (u.Scalar[mass]): the atom's mass

        position (units.Vector[length]): atomic position vector. Once an atom is part of a molecule,
            this quantity will refer to ``self.molecule.positions[self.index]``.
        momentum (units.Vector[momentum]): atomic momentum vector. Once an atom is part of a
           molecule, this quantity will refer to ``self.molecule.momenta[self.index]``.

        x,y,z (u.Scalar[length]): x, y, and z components of ``atom.position``
        vx, vy, vz (u.Scalar[length/time]): x, y, of ``atom.velocity``
        px, py, pz (u.Scalar[momentum]): x, y, and z of ``atom.momentum``
        fx, fy, fz (u.Scalar[force]): x, y, and z ``atom.force``

        residue (moldesign.Residue): biomolecular residue that this atom belongs to
        chain (moldesign.Chain): biomolecular chain that this atom belongs to
        parent (moldesign.Molecule): molecule that this atom belongs to
        index (int): index in the parent molecule: ``atom is atom.parent.atoms[index]``

    **Atom methods and properties**

    See also methods offered by the mixin superclasses:

            - :class:`AtomDrawingMixin`
            - :class:`AtomGeometryMixin`
            - :class:`AtomPropertyMixin`
            - :class:`AtomNotebookMixin`
    """
    x, y, z = (AtomCoordinate('position', i) for i in xrange(3))
    vx, vy, vz = (AtomCoordinate('velocity', i) for i in xrange(3))
    px, py, pz = (AtomCoordinate('momentum', i) for i in xrange(3))
    fx, fy, fz = (AtomCoordinate('force', i) for i in xrange(3))
    position = AtomArray('_position', 'positions')
    momentum = AtomArray('_momentum', 'momenta')
    atomic_number = utils.Synonym('atnum')

    # bond_to = utils.Removed('bonds.create')
    # heavy_bonds = utils.Removed('bonds.heavy')
    # bond_graph = utils.Removed('bonds')
    # bonded_atoms = utils.Removed('bonds.atoms')

    #################################################################
    # Methods for BUILDING the atom and indexing it in a molecule
    def __init__(self, name=None, atnum=None, mass=None,
                 formal_charge=None, pdbname=None, pdbindex=None, element=None,
                 metadata=None):
        # Private attributes
        self._residue = None
        self._index = None
        self._position = np.zeros(3) * u.default.length
        self._momentum = np.zeros(3) * (u.default.length * u.default.mass/u.default.time)
        self._graph = {}
        self._name = None

        # Allow user to instantiate an atom as Atom(6) or Atom('C')
        if atnum is None and element is None:
            if isinstance(name, int):
                atnum = name
                name = None
            else:
                element = name

        if element:
            self.atnum = data.ATOMIC_NUMBERS[element]
        else:
            self.atnum = atnum

        self.name = utils.if_not_none(name, self.elem)
        self.pdbname = utils.if_not_none(pdbname, self.name)
        self.pdbindex = pdbindex

        if mass is None: self.mass = data.ATOMIC_MASSES[self.atnum]
        else: self.mass = mass

        self.formal_charge = utils.if_not_none(formal_charge, 0.0 * u.q_e)
        self.metadata = mdt.utils.DotDict()
        if metadata:
            self.metadata.update(metadata)

    @property
    def index(self):
        """ int: atom's index in its molecule's master ``atoms`` list, or ``None`` if unassigned
        """
        return self._index

    @property
    def molecule(self):
        if self.residue and self.residue.chain:
            return self.residue.chain.molecule
        else:
            return None

    @molecule.setter
    def molecule(self, mol):
        if mol is self.molecule:
            return
        if self.molecule is not None:
            self.molecule.atoms.remove(self)
        if mol is not None:
            mol.atoms.append(self)
            assert self.molecule is mol
            assert self.chain is mol._defchain
            assert self.residue is mol._defresidue

    def _subcopy(self, memo=None):
        """ Private data mangement method for copying the local substructure of an atom.
        This is a shallow copy, and is intended to be deepcopied to avoid corrupting the original
        atom's data.

        See :method:`moldesign.AtomContainer.copy_atoms` for the public interface that uses this.
        """
        import copy
        if memo is None:
            memo = {}
        if self in memo:
            return
        newatom = copy.copy(self)
        if self.molecule:
            newatom._recover_state_from_molecule(ascopy=True)
        newatom._residue = None
        memo[self] = newatom

        # bond graph takes ONLY the bonds that involve already-copied atoms
        newatom._graph = {memo[atom]: order
                          for atom, order in newatom._graph.iteritems()
                          if atom in memo}
        for atom, order in newatom._graph.iteritems():
            atom._graph[newatom] = order

        if self._residue is not None:
            if self._residue not in memo:
                self._residue._subcopy(memo)
            newatom.residue = memo[self._residue]

    def _delegate_state_to_molecule(self, mol):
        """ Private data mangement method.

        When atom becomes part of a molecule, it delegates most of its state to the molecule.
        This method is called AFTER the atom has been assigned to the molecule
        """
        assert self is mol.atoms[self.index]
        assert self._position.numerically_equal(mol.positions[self.index])
        assert self._momentum.numerically_equal(mol.momenta[self.index])
        for nbr in self._graph:
            assert nbr.molecule is not mol
        self._position = None
        self._momentum = None

    def _recover_state_from_molecule(self, ascopy=False):
        """ Private data mangement method.

        When atom is removed from a molecule, it takes back state that was delegated to the
        molecule.
        This method is called BEFORE the atom is removed from any molecule structures. It's also
        used to put state back into a COPIED version of the atom.
        """
        mol = self.molecule
        if not ascopy:
            assert self is mol.atoms[self.index]
        assert self._position is None
        assert self._momentum is None
        self._position = mol.positions[self.index].copy()
        self._momentum = mol.momenta[self.index].copy()
        self._index = None

    @property
    def residue(self):
        return self._residue

    @residue.setter
    def residue(self, res):
        if res is self._residue:
            return
        if self.molecule is not None:  # pop it out of the molecule now
            self.molecule.atoms.remove(self)
        assert self.molecule is None
        if res is not None:
            res.add(self)

    @property
    def chain(self):
        if self.residue:
            return self.residue.chain
        else:
            return None

    @property
    def name(self):
        return self._name

    @name.setter
    def name(self, name):
        if self.residue:
            self.residue._renamechild(self, name)
        self._name = name

    def __str__(self):
        desc = '%s %s (elem %s)' % (self.__class__.__name__, self.name, self.elem)
        molstring = ''
        if self.molecule:
            molstring = ', index %s' % self.index
            if self.molecule.is_biomolecule:
                molstring += ' (res %s chain %s)' % (self.residue.name, self.chain.name)
        return '%s%s' % (desc, molstring)

    def _shortstr(self):
        """ A shorter string representation for easier-to-read lists of atoms
        """
        fields = [self.name]
        if self.molecule:
            fields.append('#%d' % self.index)
            if self.molecule.is_biomolecule:
                fields.append('in %s.%s' % (self.chain.name, self.residue.name))
        return ' '.join(fields)

    def __repr__(self):
        try:
            if self.molecule:
                return '<%s in molecule %s>' % (self, self.molecule)
            else:
                return '<%s>' % self
        except (KeyError, AttributeError):
            return '<%s at %s (exception in __repr__)>' % (self.__class__.__name__, id(self))

    @utils.args_from(AtomContainer.copy_atoms)
    def copy(self, *args, **kwargs):
        """ Copy an atom (delegate to AtomContainer)
        """
        return self._container.copy_atoms(*args, **kwargs)[0]

    def __getstate__(self):
        """Helper for pickling"""
        state = self.__dict__.copy()
        if self.molecule is not None:  # then these don't belong to the atom anymore
            state['_position'] = None
            state['_momentum'] = None
        return state

    @property
    def bonds(self):
        """ moldesign.molecules.AtomBonds: view on this atom's bonds
        """
        if self.molecule:
            return self.molecule.bonds[self]
        else:
            return AtomBonds(self, self._graph)

    @property
    def force(self):
        """ (units.Vector[force]): atomic force vector. This quantity must be calculated - it is
        equivalent to ``self.molecule.forces[self.index]``

        Raises:
            moldesign.NotCalculatedError: if molecular forces have not been calculated
        """
        f = self.molecule.forces
        return f[self.index]

    @property
    def velocity(self):
        """ u.Vector[length/time, 3]: velocity of this atom; equivalent to
        ``self.momentum/self.mass``
        """
        return (self.momentum / self.mass).defunits()

    @velocity.setter
    def velocity(self, value):
        self.momentum = value * self.mass

    @property
    def num_bonds(self):
        """ int: the number of other atoms this atom is bonded to
        """
        return len(self.bonds)
    nbonds = num_bonds

    @property
    def valence(self):
        """ int: the sum of this atom's bond orders
        """
        return sum(v.order for v in self.bonds)

    @property
    def symbol(self):
        """ str: elemental symbol
        """
        return data.ELEMENTS.get(self.atnum, '?')
    elem = element = symbol

<|MERGE_RESOLUTION|>--- conflicted
+++ resolved
@@ -18,13 +18,8 @@
 from moldesign import data, utils
 from moldesign import units as u
 
-<<<<<<< HEAD
 from . import toplevel, AtomContainer, AtomList, AtomArray, AtomCoordinate, AtomBonds
-from .notebook_display import AtomNotebookMixin
-=======
-from . import toplevel, AtomContainer, AtomList, AtomArray, AtomCoordinate, Bond
 from ..display.notebook_mixins import AtomNotebookMixin
->>>>>>> e0b260c4
 
 
 class AtomPropertyMixin(object):

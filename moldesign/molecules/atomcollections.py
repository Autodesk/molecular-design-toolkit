# Copyright 2016 Autodesk Inc.
#
# Licensed under the Apache License, Version 2.0 (the "License");
# you may not use this file except in compliance with the License.
# You may obtain a copy of the License at
#
#     http://www.apache.org/licenses/LICENSE-2.0
#
# Unless required by applicable law or agreed to in writing, software
# distributed under the License is distributed on an "AS IS" BASIS,
# WITHOUT WARRANTIES OR CONDITIONS OF ANY KIND, either express or implied.
# See the License for the specific language governing permissions and
# limitations under the License.

import copy

import collections

import itertools
import numpy as np

import moldesign as mdt
from moldesign import units as u
from moldesign import utils, external, mathutils, helpers
from . import toplevel
import traitlets


class AtomGroup(object):
    """ Mixin functions for objects that have a ``self.atoms`` attribute with a list of atoms

    Attributes:
        atoms (List[Atom]): a list of atoms
    """
    def __init__(self, *args, **kwargs):
        """ This should never be called directly - it will be called by the `super` methods
        of its subclasses """
        super(AtomGroup, self).__init__(*args, **kwargs)
        self._atom_attrs = None
        self.viz2d = None
        self.viz3d = None

    def __len__(self):
        return len(self.atoms)

    @property
    def num_atoms(self):
        """ int: number of atoms in this object """
        return len(self)
    natoms = num_atoms

    @property
    def heavy_atoms(self):
        """ AtomList: a list of all heavy atoms (i.e., non-hydrogen) in this object """
        return AtomList([a for a in self.atoms if a.atnum != 1])

    @property
    def mass(self):
        """ u.Scalar[mass]: total mass of this object
        """
        return sum(a.mass for a in self.atoms)

    @property
    def momentum(self):
        """ u.Vector[momentum]: total momentum of this object
        """
        return self.momenta.sum(axis=0)

    @property
    def velocity(self):
        """ u.Vector[velocity]: center of mass velocity of this object
        """
        return self.momentum/self.mass

    @property
    def kinetic_energy(self):
        r""" u.Scalar[energy]: Classical kinetic energy :math:`\sum_{\text{atoms}} \frac{p^2}{2m}`
        """
        return helpers.kinetic_energy(self.momenta, self.masses)

    def get_atoms(self, **queries):
        """Allows keyword-based atom queries.

        Args:
            **queries (dict): parameters to match

        Returns:
            AtomList: the atoms matching this query
        """
        if not queries: return self

        def atom_callback(atom, attrs):
            obj = atom
            for attr in attrs:
                obj = getattr(obj, attr)
            return obj

        result = AtomList()
        for atom in self.atoms:
            for q, matches in queries.iteritems():
                attr = atom_callback(atom, q.split('.'))
                if type(matches) in (list, tuple):
                    if attr not in matches: break
                else:
                    if attr != matches: break
            else:  # if here, this atom matched all queries
                result.append(atom)

        return result

    def calc_distance_array(self, other=None):
        """ Calculate an array of pairwise distance between all atoms in self and other

        Args:
            other (AtomContainer): object to calculate distances to (default: self)

        Returns:
            u.Array[length]: 2D array of pairwise distances between the two objects

        Example:
            >>> dists = self.calc_distance_array(other)
            >>> dists[i, j] == self.atoms[i].distance(other.atoms[j])
        """
        from scipy.spatial.distance import cdist

        other = utils.if_not_none(other, self)
        try:
            other_positions = other.positions.defunits_value()
        except AttributeError:
            other_positions = np.array([other.position.defunits_value()])

        distances = cdist(self.positions.defunits_value(), other_positions)
        return distances * u.default.length

    def calc_displacements(self):
        """ Calculate an array of displacements between all atoms in this object

        Returns:
            u.Array[length]: array of pairwise displacements between atoms

        Example:
            >>> displacements = self.calc_displacements(other)
            >>> displacements[i, j] == (self.atoms[i].position - self.atoms[j].position)
        """
        # TODO: allow other, similar to calc_distance array
        return utils.pairwise_displacements(self.positions)

    def distance(self, other):
        """Returns closest distance between this and the other entity

        Args:
            other (AtomContainer): object to calculate distance to

        Returns:
            u.Scalar[length]: closest distance between self and other

        Example:
            >>> distance = self.distance(other)
            >>> distance == self.calc_distance_array(other).min()
        """
        distance_array = self.calc_distance_array(other)
        return distance_array.min()

    @property
    def center_of_mass(self):
        """ units.Vector[length]: The (x,y,z) coordinates of this object's center of mass """
        total_mass = 0.0 * u.default.mass
        com = np.zeros(3) * u.default.length * u.default.mass
        for atom in self.atoms:
            total_mass += atom.mass
            com += atom.position * atom.mass
        com = com / total_mass
        return com
    com = center_of_mass  # synonym

    def _getatom(self, a):
        """ Given an atom's name, index, or object, return the atom object
        """
        if a is None:
            return None
        elif isinstance(a, basestring) or isinstance(a, int):
            return self[a]
        else:
            return a

    def angle(self, a1, a2, a3):
        """ Calculate the angle between three atoms.

        Atoms can be passed as the atoms themselves or as the atom names

        Args:
            a1, a2, a3 (str OR int OR moldesign.Atom): atoms defining the angle

        Returns:
            units.Scalar[angle]
        """
        # TODO: use single dispatch to also accept two bonds
        return mdt.geom.angle(*map(self._getatom, (a1, a2, a3)))

    def dihedral(self, a1, a2, a3=None, a4=None):
        """ Calculate the dihedral angle between atoms a1, a2, a3, a4.

        Atoms can be passed as the atoms themselves or as the atom names

        Args:
            a1, a2, a3, a4 (str OR int OR moldesign.Atom): atoms defining the dihedral

        Returns:
            units.Scalar[angle]
        """
        return mdt.geom.dihedral(*map(self._getatom, (a1, a2, a3, a4)))

    def draw(self, width=500, height=500, show_2dhydrogens=None, display=False):
        """ Visualize this molecule (Jupyter only).

        Creates a 3D viewer, and, for small molecules, a 2D viewer).

        Args:
            width (int): width of the viewer in pixels
            height (int): height of the viewer in pixels
            show_2dhydrogens (bool): whether to show the hydrogens in 2d (default: True if there
                   are 10 or less heavy atoms, false otherwise)
            display (bool): immediately display this viewer

        Returns:
            moldesign.ui.SelectionGroup
        """
        import ipywidgets as ipy
        import IPython.display

        viz2d = None
        if self.num_atoms < 40:

            viz2d = self.draw2d(width=width, height=height,
                                display=False,
                                show_hydrogens=show_2dhydrogens)
            viz3d = self.draw3d(width=width, height=height,
                                display=False)
            traitlets.link((viz3d, 'selected_atom_indices'), (viz2d, 'selected_atom_indices'))
            views = ipy.HBox([viz2d, viz3d])
        else:
            views = self.draw3d(display=False)

        atom_inspector = mdt.uibase.components.AtomInspector()
        traitlets.directional_link(
            (viz2d or views, 'selected_atom_indices'),
            (atom_inspector, 'value'),
            lambda selected_atom_indices: atom_inspector.indices_to_value(selected_atom_indices, self.atoms)
        )

        displayobj = mdt.uibase.SelectionGroup([views, atom_inspector])

        if display:
            IPython.display.display(displayobj)
        return displayobj

    def draw3d(self, highlight_atoms=None, **kwargs):
        """ Draw this object in 3D. Jupyter only.

        Args:
            highlight_atoms (List[Atom]): atoms to highlight when the structure is drawn

        Returns:
            mdt.GeometryViewer: 3D viewer object
        """
        from moldesign import viewer
        self.viz3d = viewer.GeometryViewer(self, **kwargs)
        if highlight_atoms is not None:
            self.viz3d.highlight_atoms(highlight_atoms)
        return self.viz3d

    def draw2d(self, highlight_atoms=None, show_hydrogens=None, **kwargs):
        """
        Draw this object in 2D. Jupyter only.

        Args:
            highlight_atoms (List[Atom]): atoms to highlight when the structure is drawn
            show_hydrogens (bool): whether to draw the hydrogens or not (default: True if there
                   are 10 or less heavy atoms, false otherwise)

        Returns:
            mdt.ChemicalGraphViewer: 2D viewer object
        """
        from moldesign import viewer
        if show_hydrogens is None:
            show_hydrogens = len(self.heavy_atoms) <= 10
        if not show_hydrogens:
            alist = [atom for atom in self.atoms if atom.atnum > 1]
        else:
            alist = self
        self.viz2d = viewer.DistanceGraphViewer(alist, **kwargs)
        if highlight_atoms: self.viz2d.highlight_atoms(highlight_atoms)
        return self.viz2d

    def copy(self):
        """
        Copy a group of atoms which may already have bonds, residues, and a parent molecule
        assigned. Do so by copying only the relevant entities, and creating a "mask" with
        deepcopy's memo function to stop anything else from being copied.

        Returns:
            AtomList: list of copied atoms
        """
        from . import ChildList

        oldatoms = self.atoms
        old_bond_graph = {a: {} for a in self.atoms}
        for atom in self.atoms:
            for nbr in atom.bond_graph:
                if nbr in old_bond_graph:
                    old_bond_graph[atom][nbr] = atom.bond_graph[nbr]

        # Figure out which bonds, residues and chains to copy
        tempatoms = AtomList([copy.copy(atom) for atom in oldatoms])
        old_to_new = dict(zip(oldatoms, tempatoms))
        temp_bond_graph = {a: {} for a in tempatoms}
        replaced = {}
        for atom, oldatom in zip(tempatoms, oldatoms):
            atom.molecule = None
            atom.bond_graph = {}

            if atom.chain is not None:
                if atom.chain not in replaced:
                    chain = copy.copy(atom.chain)
                    chain.molecule = None
                    chain.children = ChildList(chain)
                    replaced[atom.chain] = chain
                else:
                    chain = replaced[atom.chain]

                atom.chain = chain

            if atom.residue is not None:
                if atom.residue not in replaced:
                    res = copy.copy(atom.residue)
                    res.molecule = None
                    res.chain = atom.chain
                    res.children = ChildList(res)

                    res.chain.add(res)
                    replaced[atom.residue] = res
                else:
                    res = replaced[atom.residue]

                atom.residue = res
                assert atom.residue.chain is atom.chain
                res.add(atom)

            for oldnbr, bondorder in oldatom.bond_graph.iteritems():
                if oldnbr not in old_to_new: continue
                newnbr = old_to_new[oldnbr]
                temp_bond_graph[atom][newnbr] = bondorder

        # Finally, do a deepcopy, which bring all the information along without linking it
        newatoms, new_bond_graph = copy.deepcopy((tempatoms, temp_bond_graph))

        for atom, original in zip(newatoms, oldatoms):
            atom.bond_graph = new_bond_graph[atom]
            atom.position = original.position
            atom.momentum = original.momentum

        return AtomList(newatoms)

    ###########################################
    # Routines to modify the geometry
    def rotate(self, angle, axis, center=None):
        """Rotate this object in 3D space

        Args:
            angle (u.Scalar[angle]): angle to rotate by
            axis (u.Vector[length]): axis to rotate about (len=3)
            center (u.Vector[length]): center of rotation (len=3) (default: origin)
        """
        center = utils.if_not_none(center, self.com)

        if hasattr(angle, 'units'): angle = angle.value_in(u.radians)
        rotmat = external.transformations.rotation_matrix(angle, axis, point=center)
        self.transform(rotmat)

    def translate(self, vector):
        """Translate this object in 3D space

        Args:
            vector (u.Vector[length]): translation vector, len=3
        """
        for atom in self.atoms:
            atom.position += vector

    def transform(self, matrix):
        """ Transform this object's coordinates using the provided 4x4 matrix

        Args:
            matrix (numpy.ndarray): transformation matrix, shape=(4,4)
        """
        # TODO: deal with units ... hard because the matrix has diff units for diff columns
        assert matrix.shape == (4, 4)
        self.positions = mathutils.apply_4x4_transform(matrix, self.positions)


class _AtomArray(object):
    def __init__(self, attrname):
        self.attrname = attrname

    def __get__(self, instance, owner):
        return u.array([getattr(atom, self.attrname) for atom in instance.atoms])

    def __set__(self, instance, value):
        assert len(value) == instance.num_atoms
        for atom in instance.atoms:
            setattr(atom, self.attrname)


class AtomContainer(AtomGroup):
    """
    Mixin functions for NON-MOLECULE objects that have a list of atoms at``self.atoms``
    """
    positions = _AtomArray('position')
    masses = _AtomArray('mass')
    momenta = _AtomArray('momentum')
    velocities = _AtomArray('velocity')

    def __add__(self, other):
        l = mdt.AtomList(self.atoms)
        l.extend(other.atoms)
        return l

    @property
    def bond_graph(self):
        """ Dict[moldesign.Atom: List[moldesign.Atom]]: bond graph for all atoms in this object
        """
        return {atom: atom.bond_graph for atom in self.atoms}

    @property
    def bonds(self):
        """ Iterable[moldesign.Bond]: iterator over bonds from this object's atoms
        """
        bg = self.bond_graph
        for atom, nbrs in bg.iteritems():
            for nbr, order in nbrs.iteritems():
                if atom.index < nbr.index or nbr not in bg:
                    yield mdt.Bond(atom,nbr, order)

    @property
    def internal_bonds(self):
        """ Iterable[moldesign.Bond]: iterator over bonds that connect two atoms in this object
        """
        bg = self.bond_graph
        for atom, nbrs in bg.iteritems():
            for nbr, order in nbrs.iteritems():
                if atom.index < nbr.index and nbr in bg:
                    yield mdt.Bond(atom, nbr, order)

    @property
    def external_bonds(self):
        """
        Iterable[moldesign.Bond]: iterator over bonds that bond these atoms to other atoms
        """
        bg = self.bond_graph
        for atom, nbrs in bg.iteritems():
            for nbr, order in nbrs.iteritems():
                if nbr not in bg:
                    yield mdt.Bond(atom, nbr, order)

    @property
    def bonded_atoms(self):
        """ List[moldesign.Atom]: list of external atoms this object is bonded to
        """
        bg = self.bond_graph
        atoms = []
        for atom, nbrs in bg.iteritems():
            for nbr, order in nbrs.iteritems():
                if nbr not in bg:
                    atoms.append(nbr)
        return atoms

    def atoms_within(self, radius, other=None, include_self=False):
        """ Return all atoms in an object within a given radius of this object

        Args:
            radius (u.Scalar[length]): radius to search for atoms
            other (AtomContainer): object containing the atoms to search (default:self.molecule)
            include_self (bool): if True, include the atoms from this object (since, by definition,
               their distance from this object is 0)

        Returns:
            AtomList: list of the atoms within ``radius`` of this object
        """
        if other is None:
            other = self.atoms[0].molecule
        if not include_self:
            filter_atoms = set(self.atoms)
        else:
            filter_atoms = set()

        distances = self.calc_distance_array(other=other)
        mindists = distances.min(axis=0)

        close_atoms = AtomList(atom for dist,atom in zip(mindists, other.atoms)
                               if dist <= radius and atom not in filter_atoms)
        return close_atoms

    def residues_within(self, radius, other=None, include_self=False):
        """ Return all atoms in an object within a given radius of this object

        Args:
            radius (u.Scalar[length]): radius to search for atoms
            other (AtomContainer): object containing the atoms to search (default:self.molecule)
            include_self (bool): if True, include the atoms from this object (since, by definition,
               their distance from this object is 0)

        Returns:
            AtomList: list of the atoms within ``radius`` of this object
        """
        atoms = self.atoms_within(radius, other=other, include_self=include_self)
        residues = collections.OrderedDict((atom.residue, None) for atom in atoms)
        return residues.keys()


@toplevel
class AtomList(list, AtomContainer):
    """ A list of atoms with various helpful methods for creating and manipulating atom selections

    Args:
        atomlist (List[AtomContainer]): list of objects that are either atoms or contain a list of
           atoms at ``atomlist.atoms``
    """
    def __init__(self, atomlist=()):
        atoms = []
        for obj in atomlist:
            if hasattr(obj, 'atoms'):
                atoms.extend(obj.atoms)
            else:
                atoms.append(obj)
        super(AtomList, self).__init__(atoms)

    def __getitem__(self, item):
        result = super(AtomList, self).__getitem__(item)
        if isinstance(item, slice):
            return type(self)(result)
        else:
            return result

    def __getslice__(self, i, j):
        result = super(AtomList, self).__getslice__(i, j)
        return type(self)(result)

    def __str__(self):
        return '[Atoms: %s]' % ', '.join(atom._shortstr() for atom in self)

    def __repr__(self):
        try:
            return '<AtomList: [%s]>' % ', '.join(atom._shortstr() for atom in self)
        except:
            return '<AtomList at %x (__repr__ failed)>' % id(self)

    def intersection(self, *otherlists):
        """ Return a list of atoms that appear in all lists (including this one).

        Args:
            *otheriters (Iterable): one or more lists of atoms

        Returns:
            moldesign.AtomList: intersection of this lists with all passed lists. Preserves order
              in this list
        """
        s = set(self).intersection(*otherlists)
        return type(self)(o for o in self if o in s)

    def union(self, *otherlists):
        """ Return a list of atoms that appear in any lists (including this one).

        Args:
            *otherlists (Iterable): one or more lists of atoms

        Returns:
            moldesign.AtomList: union of this list of atoms with all passed lists of atoms.
               Equivalent to concatenating all lists then removing duplicates
        """
        found = set()
        newlist = type(self)()
        for item in itertools.chain(self, *otherlists):
            if item not in found:
                found.add(item)
                newlist.append(item)
        return newlist

    def unique(self):
        """ Return only unique atoms from this list

        Returns:
            moldesign.AtomList: copy of this list without any duplicates. Preserves order.
        """
        return self.union()

    def __sub__(self, other):
        otherset = set(other)
        return type(self)(atom for atom in self if atom not in otherset)

<<<<<<< HEAD
=======
    def __add__(self, other):
        return type(self)(itertools.chain(self, other))
>>>>>>> 1d537078

    # alias for self so that this works with AtomContainer methods
    @property
    def atoms(self):
        return self<|MERGE_RESOLUTION|>--- conflicted
+++ resolved
@@ -596,12 +596,6 @@
         otherset = set(other)
         return type(self)(atom for atom in self if atom not in otherset)
 
-<<<<<<< HEAD
-=======
-    def __add__(self, other):
-        return type(self)(itertools.chain(self, other))
->>>>>>> 1d537078
-
     # alias for self so that this works with AtomContainer methods
     @property
     def atoms(self):

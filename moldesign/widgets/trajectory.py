# Copyright 2016 Autodesk Inc.
#
# Licensed under the Apache License, Version 2.0 (the "License");
# you may not use this file except in compliance with the License.
# You may obtain a copy of the License at
#
#     http://www.apache.org/licenses/LICENSE-2.0
#
# Unless required by applicable law or agreed to in writing, software
# distributed under the License is distributed on an "AS IS" BASIS,
# WITHOUT WARRANTIES OR CONDITIONS OF ANY KIND, either express or implied.
# See the License for the specific language governing permissions and
# limitations under the License.
import time

import ipywidgets as ipy

import moldesign as mdt

from moldesign.uibase.components import AtomInspector
from moldesign.uibase import selector


class TrajectoryViewer(selector.SelectionGroup):
    """ 3D representation, with animation controls, for a trajectory.

    Users will typically instantiate this using ``trajectory.draw()``

    Args:
        display (bool): immediately display this to the notebook (default: False)
        **kwargs (dict): keyword arguments for :class:`ipywidgets.Box`
    """

    def __init__(self, trajectory, display=False, **kwargs):
        from IPython.display import display as displaynow

        self.default_fps = 10
        self.traj = trajectory
        self.pane = ipy.VBox()
        trajectory.apply_frame(trajectory.frames[0])
        self.viewer, self.view_container = self.make_viewer()
        for frame in self.traj.frames[1:]:
            self.viewer.append_frame(positions=frame.positions,
<<<<<<< HEAD
                                     wfn=frame.get('wfn',None))
=======
                                     wfn=frame.get('wfn', None),
                                     render=False)
>>>>>>> 08a6d1ea
        self.make_controls()
        self.pane.children = [self.view_container, self.controls]
        super(TrajectoryViewer, self).__init__([self.pane, AtomInspector()], **kwargs)
        self.update_selections('initialization', {'framenum': 0})
        if display:
            displaynow(self)

    def make_viewer(self):
        viewer = self.traj._tempmol.draw3d(style='licorice')
        viewer.show_unbonded()
        return viewer, viewer

    def make_controls(self):
        controls = []
        self.play_button = ipy.Button(description=u"\u25B6")
        self.text_view = FrameInspector(self.traj)
        controls.append(self.text_view)
        self.play_button.on_click(self._play)
        self.slider = selector.create_value_selector(ipy.IntSlider,
                                                     value_selects='framenum',
                                                     value=0, description='Frame:',
                                                     min=0, max=len(self.traj)-1)
        self.playbox = ipy.HBox([self.play_button, self.slider])
        controls.append(self.playbox)
        self.controls = ipy.VBox(controls)

    def _play(self, *args, **kwargs):
        self.animate()

    def animate(self, fps=None):
        fps = mdt.utils.if_not_none(fps, self.default_fps)
        self.slider.value = 0
        spf = 1.0 / fps
        for i in xrange(self.viewer.num_frames):
            t0 = time.time()
            self.slider.value = i
            dt = time.time() - t0
            if dt < spf:
                time.sleep(spf-dt)

    def __getattr__(self, item):
        """Users can run viz commands directly on the trajectory,
        e.g., trajectory.cpk(atoms=mol.chains['B'])"""
        # TODO: modify __dir__ to match
        return getattr(self.viewer, item)


class TrajectoryOrbViewer(TrajectoryViewer):
    def make_viewer(self):
        viewframe = self.traj._tempmol.draw_orbitals()
        return viewframe.viewer, viewframe


class FrameInspector(ipy.HTML, selector.Selector):
    def __init__(self, traj, **kwargs):
        self.traj = traj
        super(FrameInspector, self).__init__(**kwargs)

    def handle_selection_event(self, selection):
        if 'framenum' not in selection:
            return
        else:
            framenum = selection['framenum']

        if hasattr(self.traj[framenum], 'time') and self.traj[framenum].time is not None:
            result = 'Time: %s; ' % self.traj[framenum].time.defunits()
        else:
            result = ''

        try:
            result += self.traj[framenum].annotation
        except (KeyError, AttributeError):
            pass

        self.value = result<|MERGE_RESOLUTION|>--- conflicted
+++ resolved
@@ -41,12 +41,7 @@
         self.viewer, self.view_container = self.make_viewer()
         for frame in self.traj.frames[1:]:
             self.viewer.append_frame(positions=frame.positions,
-<<<<<<< HEAD
-                                     wfn=frame.get('wfn',None))
-=======
-                                     wfn=frame.get('wfn', None),
-                                     render=False)
->>>>>>> 08a6d1ea
+                                     wfn=frame.get('wfn', None))
         self.make_controls()
         self.pane.children = [self.view_container, self.controls]
         super(TrajectoryViewer, self).__init__([self.pane, AtomInspector()], **kwargs)

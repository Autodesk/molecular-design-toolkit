--- conflicted
+++ resolved
@@ -12,10 +12,7 @@
 # See the License for the specific language governing permissions and
 # limitations under the License.
 import logging
-<<<<<<< HEAD
-=======
-
->>>>>>> 1d537078
+
 from collections import OrderedDict
 
 import IPython.display
@@ -37,11 +34,7 @@
 _current_tabs = None
 _capture_enabled = False
 
-<<<<<<< HEAD
 widgets_enabled = mdt.utils.can_use_widgets()
-=======
-widgets_enabled = mdt.utils.running_in_notebook()
->>>>>>> 1d537078
 
 
 def display_log(obj, title=None, show=False):

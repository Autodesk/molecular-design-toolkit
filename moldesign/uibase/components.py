--- conflicted
+++ resolved
@@ -51,22 +51,14 @@
             atom = atoms[0]
             res = atom.residue
             chain = res.chain
-<<<<<<< HEAD
-            return (
-                "<b>Molecule</b>: %s<br>" % atom.molecule.name +
-                "<b>Chain</b> %s<br>" % chain.name +
-                "<b>Residue</b> %s, index %d<br>" % (res.name, res.index) +
-                "<b>Atom</b> %s (%s), index %d<br>" % (atom.name, atom.symbol, atom.index))
-=======
             lines = ["<b>Molecule</b>: %s<br>" % atom.molecule.name]
             if atom.chain.name is not None:
                 lines.append("<b>Chain</b> %s<br>" % chain.name)
             if atom.residue.type != 'placeholder':
                 lines.append("<b>Residue</b> %s, index %d<br>" % (res.name, res.index))
             lines.append("<b>Atom</b> %s (%s), index %d<br>" % (atom.name, atom.symbol, atom.index))
-            self.value = '\n'.join(lines)
-
->>>>>>> bdaef4d8
+            return '\n'.join(lines)
+
         elif len(atoms) > 1:
             atstrings = ['<b>%s</b>, index %s / res <b>%s</b>, index %s / chain <b>%s</b>' %
                          (a.name, a.index, a.residue.resname, a.residue.index, a.chain.name)

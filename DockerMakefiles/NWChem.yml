--- conflicted
+++ resolved
@@ -98,8 +98,8 @@
       /usr/local/lib/python2.7/dist-packages: /usr/local/lib/python2.7/
       /opt/nwchem: /opt
       /opt/lib: /opt
-<<<<<<< HEAD
-
+    openblas:
+      /opt/lib: /opt
 
 #################################
 # Experimental QM/MM images below
@@ -140,8 +140,3 @@
      && make -j6 install \
      && rm -rf test AmberTools doc  # reduce image size for copying to deployment image
     RUN echo "test -f /opt/amber16/amber.sh && source /opt/amber16/amber.sh" >> /root/.bash_profile
-=======
-  copy_from:
-    openblas:
-      /opt/lib: /opt
->>>>>>> c31050be

moldesign_requirements:
  requires:
    - python_deploy_base
  build: |
    RUN conda install -qy -c omnia parmed biopython

moldesign:
 description: Base installation of the MDT library. Built from the current directory.
 requires:
  - notebook
  - moldesign_requirements
 build_directory: ../
 build: |
  COPY . /opt/molecular-design-toolkit
  RUN cd /opt/molecular-design-toolkit \
   && pip install -r requirements.txt \
   && python setup.py sdist \
   && pip install dist/* \
   && cd / && rm -rf /opt/molecular-design-toolkit

<<<<<<< HEAD
=======
nbmolviz:
 requires:
  - python_install
 build: |
  RUN pip install nbmolviz
  RUN jupyter nbextension enable --python --sys-prefix nbmolviz==0.6.5 &&
      jupyter nbextension enable --python --sys-prefix widgetsnbextensions

>>>>>>> dce3aef8

moldesign_notebook:
 description: A production-ready, fully outfitted jupyter server container
 requires:
  - chem_python
  - notebook
  - moldesign
 build: |
<<<<<<< HEAD
  RUN cp -r /usr/local/lib/python2.7/dist-packages/moldesign/_notebooks /notebooks/moldesign_examples
  RUN pip install nbmolviz # == 0.7.0
=======
  RUN python -m moldesign copyexamples
>>>>>>> dce3aef8
  RUN jupyter nbextension enable --python --sys-prefix widgetsnbextension \
   && jupyter nbextension enable --python --sys-prefix nbmolviz

moldesign_complete:
  description: An image with moldesign and all python dependencies
  requires:
   - moldesign_notebook
  build: |
   ENTRYPOINT []
   CMD ''

moldesign_standalone:
  description: |
       Complete image INCLUDING binary dependencies, which run in container
       subprocesses (i.e., NOT with CCC)
  requires:
     - moldesign_complete
     - nwchem
     - ambertools
     - opsin
  build: |
    RUN mkdir -p ~/.moldesign \
     && echo "engine_type: subprocess" > ~/.moldesign/moldesign.yml

moldesign_minimal:
   description: |
      Same as moldesign_notebook, but *without* any dependencies (OpenBabel, OpenMM etc.).
      Used for testing remote execution environment
   requires:
    - notebook
    - moldesign
   build: |
     RUN python -m moldesign copyexamples
     RUN jupyter nbextension enable --python --sys-prefix widgetsnbextension \
      && jupyter nbextension enable --python --sys-prefix nbmolviz
     ENTRYPOINT []
     CMD ''<|MERGE_RESOLUTION|>--- conflicted
+++ resolved
@@ -18,18 +18,6 @@
    && pip install dist/* \
    && cd / && rm -rf /opt/molecular-design-toolkit
 
-<<<<<<< HEAD
-=======
-nbmolviz:
- requires:
-  - python_install
- build: |
-  RUN pip install nbmolviz
-  RUN jupyter nbextension enable --python --sys-prefix nbmolviz==0.6.5 &&
-      jupyter nbextension enable --python --sys-prefix widgetsnbextensions
-
->>>>>>> dce3aef8
-
 moldesign_notebook:
  description: A production-ready, fully outfitted jupyter server container
  requires:
@@ -37,12 +25,8 @@
   - notebook
   - moldesign
  build: |
-<<<<<<< HEAD
-  RUN cp -r /usr/local/lib/python2.7/dist-packages/moldesign/_notebooks /notebooks/moldesign_examples
   RUN pip install nbmolviz # == 0.7.0
-=======
   RUN python -m moldesign copyexamples
->>>>>>> dce3aef8
   RUN jupyter nbextension enable --python --sys-prefix widgetsnbextension \
    && jupyter nbextension enable --python --sys-prefix nbmolviz
 
